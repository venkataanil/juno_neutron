# vim: tabstop=4 shiftwidth=4 softtabstop=4

# Copyright 2011 Citrix Systems
# All Rights Reserved.
#
#    Licensed under the Apache License, Version 2.0 (the "License"); you may
#    not use this file except in compliance with the License. You may obtain
#    a copy of the License at
#
#         http://www.apache.org/licenses/LICENSE-2.0
#
#    Unless required by applicable law or agreed to in writing, software
#    distributed under the License is distributed on an "AS IS" BASIS, WITHOUT
#    WARRANTIES OR CONDITIONS OF ANY KIND, either express or implied. See the
#    License for the specific language governing permissions and limitations
#    under the License.
#    @author: Tyler Smith, Cisco Systems

import httplib
import socket
import urllib
from quantum.common.wsgi import Serializer


class api_call(object):
    """A Decorator to add support for format and tenant overriding"""
    def __init__(self, f):
        self.f = f

    def __get__(self, instance, owner):
        def with_params(*args, **kwargs):
            # Temporarily set format and tenant for this request
            (format, tenant) = (instance.format, instance.tenant)

            if 'format' in kwargs:
                instance.format = kwargs['format']
            if 'tenant' in kwargs:
                instance.tenant = kwargs['tenant']

            ret = self.f(instance, *args)
            (instance.format, instance.tenant) = (format, tenant)
            return ret
        return with_params


class Client(object):

    """A base client class - derived from Glance.BaseClient"""

    action_prefix = '/v0.1/tenants/{tenant_id}'

    """Action query strings"""
    networks_path = "/networks"
    network_path = "/networks/%s"
    ports_path = "/networks/%s/ports"
    port_path = "/networks/%s/ports/%s"
    attachment_path = "/networks/%s/ports/%s/attachment"

    def __init__(self, host="127.0.0.1", port=9696, use_ssl=False, tenant=None,
                format="xml", testingStub=None, key_file=None, cert_file=None,
                logger=None):
        """
        Creates a new client to some service.

        :param host: The host where service resides
        :param port: The port where service resides
        :param use_ssl: True to use SSL, False to use HTTP
        :param tenant: The tenant ID to make requests with
        :param format: The format to query the server with
        :param testingStub: A class that stubs basic server methods for tests
        :param key_file: The SSL key file to use if use_ssl is true
        :param cert_file: The SSL cert file to use if use_ssl is true
        """
        self.host = host
        self.port = port
        self.use_ssl = use_ssl
        self.tenant = tenant
        self.format = format
        self.connection = None
        self.testingStub = testingStub
        self.key_file = key_file
        self.cert_file = cert_file
        self.logger = logger

    def get_connection_type(self):
        """
        Returns the proper connection type
        """
        if self.testingStub:
            return self.testingStub
        if self.use_ssl:
            return httplib.HTTPSConnection
        else:
            return httplib.HTTPConnection

    def do_request(self, method, action, body=None,
                   headers=None, params=None):
        """
        Connects to the server and issues a request.
        Returns the result data, or raises an appropriate exception if
        HTTP status code is not 2xx

        :param method: HTTP method ("GET", "POST", "PUT", etc...)
        :param body: string of data to send, or None (default)
        :param headers: mapping of key/value pairs to add as headers
        :param params: dictionary of key/value pairs to add to append
                             to action

        """

        # Ensure we have a tenant id
        if not self.tenant:
            raise Exception("Tenant ID not set")

        # Add format and tenant_id
        action += ".%s" % self.format
        action = Client.action_prefix + action
        action = action.replace('{tenant_id}', self.tenant)

        if type(params) is dict:
            action += '?' + urllib.urlencode(params)

        if body:
            body = self.serialize(body)

        try:
            connection_type = self.get_connection_type()
            headers = headers or {"Content-Type":
                                      "application/%s" % self.format}

            # Open connection and send request, handling SSL certs
            certs = {'key_file': self.key_file, 'cert_file': self.cert_file}
            certs = dict((x, certs[x]) for x in certs if certs[x] != None)

            if self.use_ssl and len(certs):
                c = connection_type(self.host, self.port, **certs)
            else:
                c = connection_type(self.host, self.port)

            if self.logger:
                self.logger.debug("Quantum Client Request:\n" \
                        + method + " " + action + "\n")
                if body:
                    self.logger.debug(body)

            c.request(method, action, body, headers)
            res = c.getresponse()
            print "RESPONSE RECEIVED"
            status_code = self.get_status_code(res)
<<<<<<< HEAD
            print "STATUS CODE:%s" %status_code
=======
            data = res.read()

            if self.logger:
                self.logger.debug("Quantum Client Reply (code = %s) :\n %s" \
                        % (str(status_code), data))

>>>>>>> 518d3a63
            if status_code in (httplib.OK,
                               httplib.CREATED,
                               httplib.ACCEPTED,
                               httplib.NO_CONTENT):
                return self.deserialize(data, status_code)
            else:
                raise Exception("Server returned error: %s" % res.read())

        except (socket.error, IOError), e:
            raise Exception("Unable to connect to "
                            "server. Got error: %s" % e)

    def get_status_code(self, response):
        """
        Returns the integer status code from the response, which
        can be either a Webob.Response (used in testing) or httplib.Response
        """
        if hasattr(response, 'status_int'):
            return response.status_int
        else:
            return response.status

    def serialize(self, data):
        if data is None:
            return None
        elif type(data) is dict:
            return Serializer().serialize(data, self.content_type())
        else:
            raise Exception("unable to deserialize object of type = '%s'" \
                                % type(data))

    def deserialize(self, data, status_code):
        if status_code == 202:
            return data
        return Serializer().deserialize(data, self.content_type())

    def content_type(self, format=None):
        if not format:
            format = self.format
        return "application/%s" % (format)

    @api_call
    def list_networks(self):
        """
        Fetches a list of all networks for a tenant
        """
        return self.do_request("GET", self.networks_path)

    @api_call
    def show_network_details(self, network):
        """
        Fetches the details of a certain network
        """
        return self.do_request("GET", self.network_path % (network))

    @api_call
    def create_network(self, body=None):
        """
        Creates a new network
        """
        return self.do_request("POST", self.networks_path, body=body)

    @api_call
    def update_network(self, network, body=None):
        """
        Updates a network
        """
        return self.do_request("PUT", self.network_path % (network), body=body)

    @api_call
    def delete_network(self, network):
        """
        Deletes the specified network
        """
        return self.do_request("DELETE", self.network_path % (network))

    @api_call
    def list_ports(self, network):
        """
        Fetches a list of ports on a given network
        """
        return self.do_request("GET", self.ports_path % (network))

    @api_call
    def show_port_details(self, network, port):
        """
        Fetches the details of a certain port
        """
        return self.do_request("GET", self.port_path % (network, port))

    @api_call
    def create_port(self, network, body=None):
        """
        Creates a new port on a given network
        """
        body = self.serialize(body)
        return self.do_request("POST", self.ports_path % (network), body=body)

    @api_call
    def delete_port(self, network, port):
        """
        Deletes the specified port from a network
        """
        return self.do_request("DELETE", self.port_path % (network, port))

    @api_call
    def set_port_state(self, network, port, body=None):
        """
        Sets the state of the specified port
        """
        return self.do_request("PUT",
            self.port_path % (network, port), body=body)

    @api_call
    def show_port_attachment(self, network, port):
        """
        Fetches the attachment-id associated with the specified port
        """
        return self.do_request("GET", self.attachment_path % (network, port))

    @api_call
    def attach_resource(self, network, port, body=None):
        """
        Sets the attachment-id of the specified port
        """
        return self.do_request("PUT",
            self.attachment_path % (network, port), body=body)

    @api_call
    def detach_resource(self, network, port):
        """
        Removes the attachment-id of the specified port
        """
        return self.do_request("DELETE",
                               self.attachment_path % (network, port))<|MERGE_RESOLUTION|>--- conflicted
+++ resolved
@@ -145,18 +145,13 @@
 
             c.request(method, action, body, headers)
             res = c.getresponse()
-            print "RESPONSE RECEIVED"
             status_code = self.get_status_code(res)
-<<<<<<< HEAD
-            print "STATUS CODE:%s" %status_code
-=======
             data = res.read()
 
             if self.logger:
                 self.logger.debug("Quantum Client Reply (code = %s) :\n %s" \
                         % (str(status_code), data))
 
->>>>>>> 518d3a63
             if status_code in (httplib.OK,
                                httplib.CREATED,
                                httplib.ACCEPTED,
